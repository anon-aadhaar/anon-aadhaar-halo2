--- conflicted
+++ resolved
@@ -10,17 +10,9 @@
 crate-type = ["cdylib", "rlib"]
 
 [dependencies]
-<<<<<<< HEAD
+
 curve25519-dalek = "4.1.3"
-#curve25519-dalek = { version = "4.1.3", default-features = false }
-#curve25519-dalek = { path = "../pse/curve25519-dalek" }
-#curve25519-dalek = { git = "https://github.com/dalek-cryptography/curve25519-dalek.git", tag = "v4.1.3" }
-=======
-#halo2 = "0.1"
 ff = "0.13.0"
-#bitvec = "0.22"
-#funty = "1.2"
->>>>>>> 03866e52
 half = "2.2.0"
 halo2-base = { version = "0.2.2", default-features = false, features = [
     "halo2-pse",
@@ -31,11 +23,6 @@
     "halo2-pse",
     "display",
 ], git = "https://github.com/axiom-crypto/halo2-lib.git", rev = "9860acc" }
-<<<<<<< HEAD
-halo2_gadgets = "0.3.0"
-=======
-halo2curves = "0.6.1"
->>>>>>> 03866e52
 num-bigint = { version = "0.4", features = ["rand"] }
 num-traits = "0.2.15"
 plonk = "0.0.0"
