name: Rust

on:
  push:
<<<<<<< HEAD
    branches: [ "timestamp" ]
  pull_request:
    branches: [ "timestamp" ]
=======
    branches:
      - main
      - nullifier
      - timestamp
      - extractor
      - signal
      - cds
  pull_request:
    branches:
      - main
      - nullifier
      - timestamp
      - extractor
      - signal
      - cds
>>>>>>> 03866e52

env:
  CARGO_TERM_COLOR: always

jobs:
  build:

    runs-on: ubuntu-latest

    steps:
    - uses: actions/checkout@v4
    - name: Update
      run: cargo update -p half@2.4.1 --precise 2.2.0
    - name: Build
      run: cargo build --verbose
    - name: Run tests
      run: cargo test --verbose<|MERGE_RESOLUTION|>--- conflicted
+++ resolved
@@ -2,11 +2,6 @@
 
 on:
   push:
-<<<<<<< HEAD
-    branches: [ "timestamp" ]
-  pull_request:
-    branches: [ "timestamp" ]
-=======
     branches:
       - main
       - nullifier
@@ -22,7 +17,6 @@
       - extractor
       - signal
       - cds
->>>>>>> 03866e52
 
 env:
   CARGO_TERM_COLOR: always
